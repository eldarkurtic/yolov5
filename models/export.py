"""Exports a YOLOv5 *.pt model to TorchScript, ONNX, CoreML formats

Usage:
    $ python path/to/models/export.py --weights yolov5s.pt --img 640 --batch 1
"""

import argparse
from copy import deepcopy
import sys
import time

sys.path.append('./')  # to run '$ python *.py' files in subdirectories

import torch
import torch.nn as nn

from sparseml.pytorch.utils import ModuleExporter
from sparseml.pytorch.utils.quantization import skip_onnx_input_quantize

import models
from models.experimental import attempt_load
from models.yolo import Model
from utils.activations import Hardswish, SiLU
from utils.general import set_logging, check_img_size
from utils.google_utils import attempt_download
from utils.sparse import SparseMLWrapper
from utils.torch_utils import select_device, intersect_dicts, is_parallel, torch_distributed_zero_first


def create_checkpoint(epoch, model, optimizer, ema, sparseml_wrapper, **kwargs):
    pickle = not sparseml_wrapper.qat_active(epoch)  # qat does not support pickled exports
    ckpt_model = deepcopy(model.module if is_parallel(model) else model).float()
    yaml = ckpt_model.yaml
    if not pickle:
        ckpt_model = ckpt_model.state_dict()

    return {'epoch': epoch,
            'model': ckpt_model,
            'optimizer': optimizer.state_dict(),
            'yaml': yaml,
            **ema.state_dict(pickle),
            **sparseml_wrapper.state_dict(),
            **kwargs}


def load_checkpoint(type_, weights, device, cfg=None, hyp=None, nc=None, recipe=None, resume=None, rank=-1):
    with torch_distributed_zero_first(rank):
        attempt_download(weights)  # download if not found locally
    ckpt = torch.load(weights, map_location=device)  # load checkpoint
    start_epoch = ckpt['epoch'] + 1 if 'epoch' in ckpt else 0
    pickled = isinstance(ckpt['model'], nn.Module)

    if pickled and type_ == 'ensemble':
        # load ensemble using pickled
        cfg = None
        model = attempt_load(weights, map_location=device)  # load FP32 model
        state_dict = model.state_dict()
    else:
        # load model from config and weights
        cfg = cfg or (ckpt['yaml'] if 'yaml' in ckpt else None) or \
              (ckpt['model'].yaml if pickled else None)
        model = Model(cfg, ch=3, nc=ckpt['nc'] if ('nc' in ckpt and not nc) else nc,
                      anchors=hyp.get('anchors') if hyp else None).to(device)
        model_key = 'ema' if (type_ in ['ema', 'ensemble'] and 'ema' in ckpt and ckpt['ema']) else 'model'
        state_dict = ckpt[model_key].float().state_dict() if pickled else ckpt[model_key]

    # turn gradients for params back on in case they were removed
    for p in model.parameters():
        p.requires_grad = True

    # load sparseml recipe for applying pruning and quantization
    recipe = recipe or (ckpt['recipe'] if 'recipe' in ckpt else None)
    sparseml_wrapper = SparseMLWrapper(model, recipe)
    if type_ in ['ema', 'ensemble']:
        # apply the recipe to create the final state of the model when not training
        sparseml_wrapper.apply()
    else:
        # intialize the recipe for training
        sparseml_wrapper.initialize(start_epoch)

    if type_ == 'train':
        # load any missing weights from the model
        exclude = ['anchor'] if (cfg or hyp.get('anchors')) and not resume else []  # exclude keys
        state_dict = intersect_dicts(state_dict, model.state_dict(), exclude=exclude)  # intersect

    model.load_state_dict(state_dict, strict=type_ != 'train')  # load
    model.float()
    report = 'Transferred %g/%g items from %s' % (len(state_dict), len(model.state_dict()), weights)

    return model, {
        'ckpt': ckpt,
        'state_dict': state_dict,
        'start_epoch': start_epoch,
        'sparseml_wrapper': sparseml_wrapper,
        'report': report,
    }


if __name__ == '__main__':
    parser = argparse.ArgumentParser()
    parser.add_argument('--weights', type=str, default='./yolov3.pt', help='weights path')  # from yolov3/models/
    parser.add_argument('--img-size', nargs='+', type=int, default=[640, 640], help='image size')  # height, width
    parser.add_argument('--batch-size', type=int, default=1, help='batch size')
<<<<<<< HEAD
    parser.add_argument('--dynamic', action='store_true', help='dynamic ONNX axes')
    parser.add_argument('--grid', action='store_true', help='export Detect() layer grid')
    parser.add_argument('--device', default='cpu', help='cuda device, i.e. 0 or 0,1,2,3 or cpu')
=======
    parser.add_argument('--device', default='cpu', help='cuda device, i.e. 0 or 0,1,2,3 or cpu')
    parser.add_argument('--include', nargs='+', default=['torchscript', 'onnx', 'coreml'], help='include formats')
    parser.add_argument('--half', action='store_true', help='FP16 half-precision export')
    parser.add_argument('--inplace', action='store_true', help='set YOLOv5 Detect() inplace=True')
    parser.add_argument('--train', action='store_true', help='model.train() mode')
    parser.add_argument('--optimize', action='store_true', help='optimize TorchScript for mobile')  # TorchScript-only
    parser.add_argument('--dynamic', action='store_true', help='dynamic ONNX axes')  # ONNX-only
    parser.add_argument('--simplify', action='store_true', help='simplify ONNX model')  # ONNX-only
    parser.add_argument('--opset-version', type=int, default=12, help='ONNX opset version')  # ONNX-only
>>>>>>> 9f3a388c
    opt = parser.parse_args()
    opt.img_size *= 2 if len(opt.img_size) == 1 else 1  # expand
    opt.include = [x.lower() for x in opt.include]
    print(opt)
    set_logging()
    t = time.time()

    # Load PyTorch model
    device = select_device(opt.device)
    model, extras = load_checkpoint('ensemble', opt.weights, device)  # load FP32 model
    sparseml_wrapper = extras['sparseml_wrapper']
    labels = model.names

    # Checks
    gs = int(max(model.stride))  # grid size (max stride)
    opt.img_size = [check_img_size(x, gs) for x in opt.img_size]  # verify img_size are gs-multiples
    assert not (opt.device.lower() == 'cpu' and opt.half), '--half only compatible with GPU export, i.e. use --device 0'

    # Input
    img = torch.zeros(opt.batch_size, 3, *opt.img_size).to(device)  # image size(1,3,320,192) iDetection

    # Update model
    if opt.half:
        img, model = img.half(), model.half()  # to FP16
    if opt.train:
        model.train()  # training mode (no grid construction in Detect layer)
    for k, m in model.named_modules():
        m._non_persistent_buffers_set = set()  # pytorch 1.6.0 compatibility
        if isinstance(m, models.common.Conv):  # assign export-friendly activations
            if isinstance(m.act, nn.Hardswish):
                m.act = Hardswish()
            elif isinstance(m.act, nn.SiLU):
                m.act = SiLU()
<<<<<<< HEAD
        # elif isinstance(m, models.yolo.Detect):
        #     m.forward = m.forward_export  # assign forward (optional)
    model.model[-1].export = not opt.grid  # set Detect() layer grid export
    y = model(img)  # dry run

    # TorchScript export
    try:
        print('\nStarting TorchScript export with torch %s...' % torch.__version__)
        f = opt.weights.replace('.pt', '.torchscript.pt')  # filename
        ts = torch.jit.trace(model, img, strict=False)
        ts.save(f)
        print('TorchScript export success, saved as %s' % f)
    except Exception as e:
        print('TorchScript export failure: %s' % e)

    # ONNX export
    try:
        import onnx

        print('\nStarting ONNX export with onnx %s...' % onnx.__version__)
        f = opt.weights.replace('.pt', '.onnx')  # filename
        if not sparseml_wrapper.enabled:
            torch.onnx.export(model, img, f, verbose=False, opset_version=12, input_names=['images'],
                              output_names=['classes', 'boxes'] if y is None else ['output'],
                              dynamic_axes={'images': {0: 'batch', 2: 'height', 3: 'width'},  # size(1,3,640,640)
                                            'output': {0: 'batch', 2: 'y', 3: 'x'}} if opt.dynamic else None)
        else:
            # export through SparseML so quantized and pruned graphs can be corrected
            save_dir = '/'.join(f.split('/')[:-1])
            save_name = f.split('/')[-1]
            exporter = ModuleExporter(model, save_dir)
            exporter.export_onnx(img, name=save_name, convert_qat=True)
            try:
                skip_onnx_input_quantize(f, f)
            except:
                pass

        # Checks
        onnx_model = onnx.load(f)  # load onnx model
        onnx.checker.check_model(onnx_model)  # check onnx model
        # print(onnx.helper.printable_graph(onnx_model.graph))  # print a human readable model
        print('ONNX export success, saved as %s' % f)
    except Exception as e:
        print('ONNX export failure: %s' % e)

    # CoreML export
    try:
        import coremltools as ct

        print('\nStarting CoreML export with coremltools %s...' % ct.__version__)
        # convert model from torchscript and apply pixel scaling as per detect.py
        model = ct.convert(ts, inputs=[ct.ImageType(name='image', shape=img.shape, scale=1 / 255.0, bias=[0, 0, 0])])
        f = opt.weights.replace('.pt', '.mlmodel')  # filename
        model.save(f)
        print('CoreML export success, saved as %s' % f)
    except Exception as e:
        print('CoreML export failure: %s' % e)
=======
        elif isinstance(m, models.yolo.Detect):
            m.inplace = opt.inplace
            m.onnx_dynamic = opt.dynamic
            # m.forward = m.forward_export  # assign forward (optional)

    for _ in range(2):
        y = model(img)  # dry runs
    print(f"\n{colorstr('PyTorch:')} starting from {opt.weights} ({file_size(opt.weights):.1f} MB)")

    # TorchScript export -----------------------------------------------------------------------------------------------
    if 'torchscript' in opt.include or 'coreml' in opt.include:
        prefix = colorstr('TorchScript:')
        try:
            print(f'\n{prefix} starting export with torch {torch.__version__}...')
            f = opt.weights.replace('.pt', '.torchscript.pt')  # filename
            ts = torch.jit.trace(model, img, strict=False)
            (optimize_for_mobile(ts) if opt.optimize else ts).save(f)
            print(f'{prefix} export success, saved as {f} ({file_size(f):.1f} MB)')
        except Exception as e:
            print(f'{prefix} export failure: {e}')

    # ONNX export ------------------------------------------------------------------------------------------------------
    if 'onnx' in opt.include:
        prefix = colorstr('ONNX:')
        try:
            import onnx

            print(f'{prefix} starting export with onnx {onnx.__version__}...')
            f = opt.weights.replace('.pt', '.onnx')  # filename
            torch.onnx.export(model, img, f, verbose=False, opset_version=opt.opset_version, input_names=['images'],
                              dynamic_axes={'images': {0: 'batch', 2: 'height', 3: 'width'},  # size(1,3,640,640)
                                            'output': {0: 'batch', 2: 'y', 3: 'x'}} if opt.dynamic else None)

            # Checks
            model_onnx = onnx.load(f)  # load onnx model
            onnx.checker.check_model(model_onnx)  # check onnx model
            # print(onnx.helper.printable_graph(model_onnx.graph))  # print

            # Simplify
            if opt.simplify:
                try:
                    check_requirements(['onnx-simplifier'])
                    import onnxsim

                    print(f'{prefix} simplifying with onnx-simplifier {onnxsim.__version__}...')
                    model_onnx, check = onnxsim.simplify(
                        model_onnx,
                        dynamic_input_shape=opt.dynamic,
                        input_shapes={'images': list(img.shape)} if opt.dynamic else None)
                    assert check, 'assert check failed'
                    onnx.save(model_onnx, f)
                except Exception as e:
                    print(f'{prefix} simplifier failure: {e}')
            print(f'{prefix} export success, saved as {f} ({file_size(f):.1f} MB)')
        except Exception as e:
            print(f'{prefix} export failure: {e}')

    # CoreML export ----------------------------------------------------------------------------------------------------
    if 'coreml' in opt.include:
        prefix = colorstr('CoreML:')
        try:
            import coremltools as ct

            print(f'{prefix} starting export with coremltools {ct.__version__}...')
            assert opt.train, 'CoreML exports should be placed in model.train() mode with `python export.py --train`'
            model = ct.convert(ts, inputs=[ct.ImageType('image', shape=img.shape, scale=1 / 255.0, bias=[0, 0, 0])])
            f = opt.weights.replace('.pt', '.mlmodel')  # filename
            model.save(f)
            print(f'{prefix} export success, saved as {f} ({file_size(f):.1f} MB)')
        except Exception as e:
            print(f'{prefix} export failure: {e}')
>>>>>>> 9f3a388c

    # Finish
    print('\nExport complete (%.2fs). Visualize with https://github.com/lutzroeder/netron.' % (time.time() - t))<|MERGE_RESOLUTION|>--- conflicted
+++ resolved
@@ -13,6 +13,7 @@
 
 import torch
 import torch.nn as nn
+from torch.utils.mobile_optimizer import optimize_for_mobile
 
 from sparseml.pytorch.utils import ModuleExporter
 from sparseml.pytorch.utils.quantization import skip_onnx_input_quantize
@@ -21,7 +22,7 @@
 from models.experimental import attempt_load
 from models.yolo import Model
 from utils.activations import Hardswish, SiLU
-from utils.general import set_logging, check_img_size
+from utils.general import colorstr, check_img_size, check_requirements, file_size, set_logging
 from utils.google_utils import attempt_download
 from utils.sparse import SparseMLWrapper
 from utils.torch_utils import select_device, intersect_dicts, is_parallel, torch_distributed_zero_first
@@ -101,11 +102,6 @@
     parser.add_argument('--weights', type=str, default='./yolov3.pt', help='weights path')  # from yolov3/models/
     parser.add_argument('--img-size', nargs='+', type=int, default=[640, 640], help='image size')  # height, width
     parser.add_argument('--batch-size', type=int, default=1, help='batch size')
-<<<<<<< HEAD
-    parser.add_argument('--dynamic', action='store_true', help='dynamic ONNX axes')
-    parser.add_argument('--grid', action='store_true', help='export Detect() layer grid')
-    parser.add_argument('--device', default='cpu', help='cuda device, i.e. 0 or 0,1,2,3 or cpu')
-=======
     parser.add_argument('--device', default='cpu', help='cuda device, i.e. 0 or 0,1,2,3 or cpu')
     parser.add_argument('--include', nargs='+', default=['torchscript', 'onnx', 'coreml'], help='include formats')
     parser.add_argument('--half', action='store_true', help='FP16 half-precision export')
@@ -115,7 +111,6 @@
     parser.add_argument('--dynamic', action='store_true', help='dynamic ONNX axes')  # ONNX-only
     parser.add_argument('--simplify', action='store_true', help='simplify ONNX model')  # ONNX-only
     parser.add_argument('--opset-version', type=int, default=12, help='ONNX opset version')  # ONNX-only
->>>>>>> 9f3a388c
     opt = parser.parse_args()
     opt.img_size *= 2 if len(opt.img_size) == 1 else 1  # expand
     opt.include = [x.lower() for x in opt.include]
@@ -149,65 +144,6 @@
                 m.act = Hardswish()
             elif isinstance(m.act, nn.SiLU):
                 m.act = SiLU()
-<<<<<<< HEAD
-        # elif isinstance(m, models.yolo.Detect):
-        #     m.forward = m.forward_export  # assign forward (optional)
-    model.model[-1].export = not opt.grid  # set Detect() layer grid export
-    y = model(img)  # dry run
-
-    # TorchScript export
-    try:
-        print('\nStarting TorchScript export with torch %s...' % torch.__version__)
-        f = opt.weights.replace('.pt', '.torchscript.pt')  # filename
-        ts = torch.jit.trace(model, img, strict=False)
-        ts.save(f)
-        print('TorchScript export success, saved as %s' % f)
-    except Exception as e:
-        print('TorchScript export failure: %s' % e)
-
-    # ONNX export
-    try:
-        import onnx
-
-        print('\nStarting ONNX export with onnx %s...' % onnx.__version__)
-        f = opt.weights.replace('.pt', '.onnx')  # filename
-        if not sparseml_wrapper.enabled:
-            torch.onnx.export(model, img, f, verbose=False, opset_version=12, input_names=['images'],
-                              output_names=['classes', 'boxes'] if y is None else ['output'],
-                              dynamic_axes={'images': {0: 'batch', 2: 'height', 3: 'width'},  # size(1,3,640,640)
-                                            'output': {0: 'batch', 2: 'y', 3: 'x'}} if opt.dynamic else None)
-        else:
-            # export through SparseML so quantized and pruned graphs can be corrected
-            save_dir = '/'.join(f.split('/')[:-1])
-            save_name = f.split('/')[-1]
-            exporter = ModuleExporter(model, save_dir)
-            exporter.export_onnx(img, name=save_name, convert_qat=True)
-            try:
-                skip_onnx_input_quantize(f, f)
-            except:
-                pass
-
-        # Checks
-        onnx_model = onnx.load(f)  # load onnx model
-        onnx.checker.check_model(onnx_model)  # check onnx model
-        # print(onnx.helper.printable_graph(onnx_model.graph))  # print a human readable model
-        print('ONNX export success, saved as %s' % f)
-    except Exception as e:
-        print('ONNX export failure: %s' % e)
-
-    # CoreML export
-    try:
-        import coremltools as ct
-
-        print('\nStarting CoreML export with coremltools %s...' % ct.__version__)
-        # convert model from torchscript and apply pixel scaling as per detect.py
-        model = ct.convert(ts, inputs=[ct.ImageType(name='image', shape=img.shape, scale=1 / 255.0, bias=[0, 0, 0])])
-        f = opt.weights.replace('.pt', '.mlmodel')  # filename
-        model.save(f)
-        print('CoreML export success, saved as %s' % f)
-    except Exception as e:
-        print('CoreML export failure: %s' % e)
-=======
         elif isinstance(m, models.yolo.Detect):
             m.inplace = opt.inplace
             m.onnx_dynamic = opt.dynamic
@@ -237,9 +173,20 @@
 
             print(f'{prefix} starting export with onnx {onnx.__version__}...')
             f = opt.weights.replace('.pt', '.onnx')  # filename
-            torch.onnx.export(model, img, f, verbose=False, opset_version=opt.opset_version, input_names=['images'],
-                              dynamic_axes={'images': {0: 'batch', 2: 'height', 3: 'width'},  # size(1,3,640,640)
-                                            'output': {0: 'batch', 2: 'y', 3: 'x'}} if opt.dynamic else None)
+            if not sparseml_wrapper.enabled:
+                torch.onnx.export(model, img, f, verbose=False, opset_version=opt.opset_version, input_names=['images'],
+                                  dynamic_axes={'images': {0: 'batch', 2: 'height', 3: 'width'},  # size(1,3,640,640)
+                                                'output': {0: 'batch', 2: 'y', 3: 'x'}} if opt.dynamic else None)
+            else:
+                # export through SparseML so quantized and pruned graphs can be corrected
+                save_dir = '/'.join(f.split('/')[:-1])
+                save_name = f.split('/')[-1]
+                exporter = ModuleExporter(model, save_dir)
+                exporter.export_onnx(img, name=save_name, convert_qat=True)
+                try:
+                    skip_onnx_input_quantize(f, f)
+                except:
+                    pass
 
             # Checks
             model_onnx = onnx.load(f)  # load onnx model
@@ -279,7 +226,6 @@
             print(f'{prefix} export success, saved as {f} ({file_size(f):.1f} MB)')
         except Exception as e:
             print(f'{prefix} export failure: {e}')
->>>>>>> 9f3a388c
 
     # Finish
     print('\nExport complete (%.2fs). Visualize with https://github.com/lutzroeder/netron.' % (time.time() - t))