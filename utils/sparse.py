import logging
import math
import random
import os
from typing import Any, Dict, Optional

from sparsezoo import Zoo
from sparseml.pytorch.optim import ScheduledModifierManager
from sparseml.pytorch.utils import SparsificationGroupLogger
from sparseml.pytorch.utils import GradSampler
from sparseml.pytorch.sparsification.quantization import QuantizationModifier
import torchvision.transforms.functional as F

from utils.torch_utils import is_parallel
import torch.nn as nn
import torch
import numpy

_LOGGER = logging.getLogger(__file__)

def _get_model_framework_file(model, path):
    transfer_request = 'recipe_type=transfer' in path
    checkpoint_available = any([file.checkpoint for file in model.framework_files])
    final_available = any([not file.checkpoint for file in model.framework_files])

    if transfer_request and checkpoint_available:
        # checkpoints are saved for transfer learning use cases,
        # return checkpoint if avaiable and requested
        return [file for file in model.framework_files if file.checkpoint][0]
    elif final_available:
        # default to returning final state, if available
        return [file for file in model.framework_files if not file.checkpoint][0]

    raise ValueError(f"Could not find a valid framework file for {path}")


def check_download_sparsezoo_weights(path):
    if isinstance(path, str):
        if path.startswith("zoo:"):
            # load model from the SparseZoo and override the path with the new download
            model = Zoo.load_model_from_stub(path)
            file = _get_model_framework_file(model, path)
            path = file.downloaded_path()

        return path

    if isinstance(path, list):
        return [check_download_sparsezoo_weights(p) for p in path]

    return path


class SparseMLWrapper(object):
    def __init__(
        self, 
        model, 
        checkpoint_recipe, 
        train_recipe,
        train_mode=False,
        epoch=-1, 
        steps_per_epoch=-1, 
        one_shot=False,
        ):
        self.enabled = bool(train_recipe)
        self.model = model.module if is_parallel(model) else model
        self.checkpoint_manager = ScheduledModifierManager.from_yaml(checkpoint_recipe) if checkpoint_recipe else None
        self.manager = ScheduledModifierManager.from_yaml(train_recipe) if train_recipe else None
        self.logger = None
        self.start_epoch = None
        self.steps_per_epoch = steps_per_epoch
        self.one_shot = one_shot
        self.train_recipe = train_recipe

        self.apply_checkpoint_structure(train_mode, epoch, one_shot)

    def state_dict(self, final_epoch):
        if self.enabled and final_epoch:
            checkpoint_recipe = (
                str(ScheduledModifierManager.compose_staged(self.checkpoint_manager, self.manager)) 
                if self.checkpoint_manager else str(self.manager)
            )
            train_recipe = None
        else:
            checkpoint_recipe = str(self.checkpoint_manager) if self.checkpoint_manager else None
            train_recipe = str(self.manager) if self.manager else None
            
        return {
            'checkpoint_recipe': checkpoint_recipe,
            'train_recipe': train_recipe
        }

    def apply_checkpoint_structure(self, train_mode, epoch, one_shot=False):
        if self.checkpoint_manager:
            # if checkpoint recipe has a QAT modifier and this is a transfer learning 
            # run then remove the QAT modifier from the manager 
            if train_mode:
                qat_idx = next((
                    idx for idx, mod in enumerate(self.checkpoint_manager.modifiers) 
                    if isinstance(mod, QuantizationModifier)), -1
                    )
                if qat_idx >= 0:
                    _ = self.checkpoint_manager.modifiers.pop(qat_idx)
        
            self.checkpoint_manager.apply_structure(self.model, math.inf)

        if train_mode and epoch > 0 and self.enabled:
            self.manager.apply_structure(self.model, epoch)
        elif one_shot:
            if self.enabled:
                self.manager.apply(self.model)
                _LOGGER.info(f"Applied recipe {self.train_recipe} in one-shot manner")
            else:
                _LOGGER.info(f"Training recipe for one-shot application not recognized by the manager. Got recipe: "
                            f"{self.train_recipe}"
                            )

    def initialize(
        self, 
        start_epoch, 
        compute_loss, 
        train_loader, 
        device, 
        **train_loader_kwargs
    ):
        if not self.enabled:
            return

        grad_sampler = {
            "data_loader_builder": self._get_data_loader_builder(
                train_loader, device, **train_loader_kwargs
            ),
            "loss_function": lambda pred, target: compute_loss(
                [p for p in pred[1]], target.to(device)
            )[0],
        }

        self.manager.initialize(self.model, start_epoch, grad_sampler=grad_sampler)
        self.start_epoch = start_epoch

    def initialize_loggers(self, logger, tb_writer, wandb_logger):
        self.logger = logger

        if not self.enabled:
            return

        def _logging_lambda(tag, value, values, step, wall_time, level):
            if not wandb_logger or not wandb_logger.wandb:
                return

            if value is not None:
                wandb_logger.log({tag: value})

            if values:
                wandb_logger.log(values)

        self.manager.initialize_loggers([
            SparsificationGroupLogger(
                lambda_func=_logging_lambda,
                tensorboard=tb_writer,
            )
        ])

        if wandb_logger and wandb_logger.wandb:
            artifact = wandb_logger.wandb.Artifact('recipe', type='recipe')
            with artifact.new_file('recipe.yaml') as file:
                file.write(str(self.manager))
            wandb_logger.wandb.log_artifact(artifact)

    def modify(self, scaler, optimizer, model, dataloader):
        if not self.enabled:
            return scaler

        self.steps_per_epoch = self.steps_per_epoch if self.steps_per_epoch > 0 else len(dataloader)
        return self.manager.modify(model, optimizer, steps_per_epoch=self.steps_per_epoch, wrap_optim=scaler)

    def check_lr_override(self, scheduler, rank):
        # Override lr scheduler if recipe makes any LR updates
        if self.enabled and self.manager.learning_rate_modifiers:
            if rank in [0,-1]:
                self.logger.info('Disabling LR scheduler, managing LR using SparseML recipe')
            scheduler = None

        return scheduler

    def check_epoch_override(self, epochs, rank):
        # Override num epochs if recipe explicitly modifies epoch range
        if self.enabled and self.manager.epoch_modifiers and self.manager.max_epochs:
            epochs = self.manager.max_epochs or epochs  # override num_epochs
            if rank in [0,-1]:
                self.logger.info(f'Overriding number of epochs from SparseML manager to {epochs}')

        return epochs

    def qat_active(self, epoch):
        if not self.enabled or not self.manager.quantization_modifiers:
            return False

        qat_start = min([mod.start_epoch for mod in self.manager.quantization_modifiers])

        return qat_start < epoch + 1

    def reset_best(self, epoch):
        if not self.enabled:
            return False

        # if pruning is active or quantization just started, need to reset best checkpoint
        # this is in case the pruned and/or quantized model do not fully recover
        pruning_start = math.floor(max([mod.start_epoch for mod in self.manager.pruning_modifiers])) \
            if self.manager.pruning_modifiers else -1
        pruning_end = math.ceil(max([mod.end_epoch for mod in self.manager.pruning_modifiers])) \
            if self.manager.pruning_modifiers else -1
        qat_start = math.floor(max([mod.start_epoch for mod in self.manager.quantization_modifiers])) \
            if self.manager.quantization_modifiers else -1

        return (pruning_start <= epoch <= pruning_end) or epoch == qat_start

    def _get_data_loader_builder(
        self, train_loader, device, multi_scale, img_size, grid_size
    ):
        def _data_loader_builder(kwargs: Optional[Dict[str, Any]] = None):
            template = dict(train_loader.__dict__)

            # drop attributes that will be auto-initialized
            to_drop = [k for k in template if k.startswith("_") or k == "batch_sampler"]
            for item in to_drop:
                template.pop(item)

            # override defaults if kwargs are given, for example via recipe
            if kwargs:
                template.update(kwargs)
            data_loader = type(train_loader)(**template)

            for imgs, targets, *_ in data_loader:
                imgs = imgs.to(device, non_blocking=True).float() / 255
                if multi_scale:
                    sz = (
                        random.randrange(img_size * 0.5, img_size * 1.5 + grid_size)
                        // grid_size
                        * grid_size
                    )  # size
                    sf = sz / max(imgs.shape[2:])  # scale factor
                    if sf != 1:
                        ns = [
                            math.ceil(x * sf / grid_size) * grid_size
                            for x in imgs.shape[2:]
                        ]  # new shape (stretched to gs-multiple)
                        imgs = nn.functional.interpolate(
                            imgs, size=ns, mode="bilinear", align_corners=False
                        )
                yield [imgs], {}, targets
<<<<<<< HEAD

        return _data_loader_builder

    def _apply_one_shot(self):
        if self.manager is not None:
            self.manager.apply(self.model)
            _LOGGER.info(f"Applied recipe {self.train_recipe} in one-shot manner")
        else:
            _LOGGER.info(f"Training recipe for one-shot application not recognized by the manager. Got recipe: "
                         f"{self.train_recipe}"
                         )
=======
        return dataloader
>>>>>>> 2fbab7f6

    def save_sample_inputs_outputs(
        self,
        dataloader: "Dataloader",  # flake8 : noqa F8421
        num_export_samples=100,
        save_dir: Optional[str] = None,
        image_size: int=640,
   ):
        save_dir = save_dir or ""
        if not dataloader:
            raise ValueError(
                f"Expected a data loader for exporting samples. Got {dataloader}"
            )

        device = "cuda" if torch.cuda.is_available() else "cpu"
        exported_samples = 0

        sample_in_dir = os.path.join(save_dir, "sample-inputs")
        sample_out_dir = os.path.join(save_dir, "sample-outputs")

        os.makedirs(sample_in_dir, exist_ok=True)
        os.makedirs(sample_out_dir, exist_ok=True)
        model_was_in_train_mode = self.model.training
        self.model.eval()

        for _, (images, _, _, _) in enumerate(dataloader):
            images = (
                images.float() / 255
            )  # uint8 to float32, 0-255 to 0.0-1.0
            images = F.resize(images, (image_size, image_size))

            device_imgs = images.to(device, non_blocking=True)
            outs = self.model(device_imgs)

            # Move to cpu for exporting
            ins = images.detach().to("cpu")

            if isinstance(outs, tuple) and len(outs) > 1:
                # flatten into a single list
                outs = [outs[0], *outs[1]]

            outs = [elem.detach().to("cpu") for elem in outs]
            outs_gen = zip(*outs)

            for sample_in, sample_out in zip(ins, outs_gen):
                sample_out = list(sample_out)
                file_idx = f"{exported_samples}".zfill(4)

                sample_input_filename = os.path.join(f"{sample_in_dir}", f"inp-{file_idx}.npz")
                numpy.savez(sample_input_filename, sample_in)

                sample_output_filename = os.path.join(f"{sample_out_dir}", f"out-{file_idx}.npz")
                numpy.savez(sample_output_filename, *sample_out)
                exported_samples += 1

                if exported_samples >= num_export_samples:
                    break

            if exported_samples >= num_export_samples:
                break

        _LOGGER.info(
            f"Exported {exported_samples} samples to {save_dir}"
        )

        # reset model.training if needed
        if model_was_in_train_mode:
            self.model.train()<|MERGE_RESOLUTION|>--- conflicted
+++ resolved
@@ -248,8 +248,6 @@
                             imgs, size=ns, mode="bilinear", align_corners=False
                         )
                 yield [imgs], {}, targets
-<<<<<<< HEAD
-
         return _data_loader_builder
 
     def _apply_one_shot(self):
@@ -260,9 +258,6 @@
             _LOGGER.info(f"Training recipe for one-shot application not recognized by the manager. Got recipe: "
                          f"{self.train_recipe}"
                          )
-=======
-        return dataloader
->>>>>>> 2fbab7f6
 
     def save_sample_inputs_outputs(
         self,
